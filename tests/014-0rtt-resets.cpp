<<<<<<< HEAD
#include <catch2/catch_test_macros.hpp>
#include <oxen/quic.hpp>
#include <oxen/quic/gnutls_crypto.hpp>

=======
>>>>>>> ae9a5db9
#include "utils.hpp"

namespace oxen::quic::test
{
    using namespace std::literals;

    // Kills the Network held in `net` with endpoint `ep` without allowing it to send closes and
    // whatnot, by removing its socket it from under it.  After the call, `net`, `ep`, and any
    // ancillary `other...` shared points will all be empty.  Does nothing if `net` is already
    // empty.
    template <typename... SP_T>
    static void kill_network(std::unique_ptr<Network>& net, std::shared_ptr<Endpoint>& ep, std::shared_ptr<SP_T>&... other)
    {
        if (!net)
            return;

        assert(ep);
        auto sock = TestHelper::get_sock(*ep);
        log::debug(test_cat, "dirty-closing endpoint socket");
#ifdef _WIN32
        ::closesocket(sock);
#else
        ::close(sock);
#endif

        log::debug(test_cat, "releasing endpoint and {} other objects", sizeof...(other));
        ep.reset();
        (other.reset(), ...);

        log::debug(test_cat, "dirty-closing Network");
        net->set_shutdown_immediate();
        net.reset();

        log::debug(test_cat, "Network killed!");
    }

    TEST_CASE("014 - 0rtt", "[014][0rtt]")
    {
        auto client_established = callback_waiter{[](connection_interface&) {}};
        auto server_established = callback_waiter{[](connection_interface&) {}};

        Network test_net{};

        auto [client_tls, server_tls] = defaults::tls_creds_from_ed_keys();
        server_tls->enable_inbound_0rtt();
        client_tls->enable_outbound_0rtt();

        Address server_local{};
        Address client_local{};

        auto server_endpoint = test_net.endpoint(server_local, server_established);
        CHECK_NOTHROW(server_endpoint->listen(server_tls));

        RemoteAddress client_remote{defaults::SERVER_PUBKEY, LOCALHOST, server_endpoint->local().port()};

        auto client_endpoint = test_net.endpoint(client_local, client_established);
        auto client_ci = client_endpoint->connect(client_remote, client_tls);

        CHECK(client_established.wait());
        CHECK(server_established.wait());
    }

    TEST_CASE("014 - stateless reset", "[014][stateless_reset]")
    {
        // TODO: currently we only test server->client stateless resets, because client->server
        // resets aren't available for the first post-handshake dcid that the server uses to talk to
        // the client (there is no means in the QUIC protocol for transmission of that stateless
        // reset token).
        //
        // It ought to work post-migration, however, and so we could conceivably test that here as
        // well.

        auto client_established = callback_waiter{[](connection_interface&) {}};
        auto server_established = callback_waiter{[](connection_interface&) {}};

        Network net_client;
        // Unique pointer because we are going to force kill it and then start it up again for this
        // test.  We don't really have to kill the entire Network, but that's the easiest way to
        // ensure that the endpoint is completely gone.
        auto net_server = std::make_unique<Network>();

        auto [client_tls, server_tls] = defaults::tls_creds_from_ed_keys();

        Address server_local{};
        Address client_local{};

        ustring secret;
        secret.resize(32);
        gnutls_rnd(GNUTLS_RND_RANDOM, secret.data(), secret.size());

        auto server_endpoint = net_server->endpoint(server_local, server_established, opt::static_secret{secret});
        server_endpoint->listen(server_tls);
        // Extract the socket we actually used (rather than the any-addr, any-port default
        // 0.0.0.0:0), because we need to be sure to re-bind to the same port when we start the
        // server again:
        server_local = server_endpoint->local();
        log::info(test_cat, "Server started with local address {}", server_local);

        RemoteAddress client_remote{defaults::SERVER_PUBKEY, LOCALHOST, server_endpoint->local().port()};

        uint64_t client_close_ec = 0;
        callback_waiter client_closed{[&](connection_interface& /*conn*/, uint64_t ec) { client_close_ec = ec; }};
        auto client_endpoint = net_client.endpoint(client_local, client_established);
        auto client_ci = client_endpoint->connect(client_remote, client_tls, client_closed);

        auto c_str = client_ci->open_stream();

        CHECK(client_established.wait());
        CHECK(server_established.wait());

        // Kill the server by closing its socket out from under it so that it can't send any
        // graceful close packets to the client, then restart a fresh one using the same key and
        // secret that won't have any existing connection state and so should send a stateless
        // reset.
        log::info(test_cat, "Shutting down server endpoint & server");
        kill_network(net_server, server_endpoint);
        log::info(test_cat, "Initial server shutdown complete");

        REQUIRE_FALSE(client_closed.is_ready());

        // Send something down the dead path, which will make the client start sending retries on
        // the suddenly dead connection:
        c_str->send("hello"_us);

        log::info(test_cat, "Starting server with wrong static secret");
        net_server = std::make_unique<Network>();

        // Flip a bit so that our static secret doesn't match:
        secret[0] ^= 1;
        server_endpoint = net_server->endpoint(server_local, opt::static_secret{secret});
        server_endpoint->listen(server_tls);
        log::info(test_cat, "Server started with local address {}", server_endpoint->local());

        // The client should get (and ignore) the stateless reset since it shouldn't match what it
        // originally received.
        bool closed = client_closed.wait(250ms);
        REQUIRE_FALSE(closed);

        log::info(test_cat, "Shutting down wrong server endpoint & server");
        server_endpoint.reset();
        net_server->set_shutdown_immediate();
        net_server.reset();
        log::info(test_cat, "Wrong server shutdown complete");

        log::info(test_cat, "Starting server with correct static secret");
        net_server = std::make_unique<Network>();

        // Flip the bit back so that we're on the correct static secret again:
        secret[0] ^= 1;
        server_endpoint = net_server->endpoint(server_local, opt::static_secret{secret});
        server_endpoint->listen(server_tls);
        log::info(test_cat, "Server started with local address {}", server_endpoint->local());

        // It shouldn't take long for the server to fire a stateless reset back at the client:
        closed = client_closed.wait(1s);
        REQUIRE(closed);
        CHECK(client_close_ec == quic::CONN_STATELESS_RESET);
    }

}  //  namespace oxen::quic::test<|MERGE_RESOLUTION|>--- conflicted
+++ resolved
@@ -1,11 +1,4 @@
-<<<<<<< HEAD
-#include <catch2/catch_test_macros.hpp>
-#include <oxen/quic.hpp>
-#include <oxen/quic/gnutls_crypto.hpp>
-
-=======
->>>>>>> ae9a5db9
-#include "utils.hpp"
+#include "unit_test.hpp"
 
 namespace oxen::quic::test
 {
@@ -91,7 +84,7 @@
         Address server_local{};
         Address client_local{};
 
-        ustring secret;
+        std::vector<unsigned char> secret;
         secret.resize(32);
         gnutls_rnd(GNUTLS_RND_RANDOM, secret.data(), secret.size());
 
@@ -127,7 +120,7 @@
 
         // Send something down the dead path, which will make the client start sending retries on
         // the suddenly dead connection:
-        c_str->send("hello"_us);
+        c_str->send("hello"sv);
 
         log::info(test_cat, "Starting server with wrong static secret");
         net_server = std::make_unique<Network>();
