#pragma once

<<<<<<< HEAD
#include <concepts>

#include "address.hpp"
=======
>>>>>>> ae9a5db9
#include "connection_ids.hpp"
#include "messages.hpp"
#include "utils.hpp"

#include <concepts>

namespace oxen::quic
{

    class Connection;
    class Endpoint;
    class Stream;

    class IOChannel
    {
      protected:
        IOChannel(Connection& c, Endpoint& e);

      public:
        virtual ~IOChannel() = default;

        Endpoint& endpoint;
        const ConnectionID reference_id;

        // no copy, no move. always hold in a shared pointer
        IOChannel(const IOChannel&) = delete;
        IOChannel& operator=(const IOChannel&) = delete;
        IOChannel(IOChannel&&) = delete;
        IOChannel& operator=(IOChannel&&) = delete;

        virtual bool is_stream() const = 0;
        virtual std::shared_ptr<Stream> get_stream() = 0;
        virtual int64_t stream_id() const = 0;

        // These public methods are intended for access from anywhere and invoke a call_get to
        // synchronously get their value.  (Subclasses provide implementations by overriding the
        // protected _impl versions of these methods).
        bool is_empty() const;
        size_t unsent() const;
        bool has_unsent() const;
        bool is_closing() const;

        // These are call_get-proxied to return the value from the Connection object.  They throw if
        // the Connection object no longer exists.
        Path path() const;
        Address local() const;
        Address remote() const;

        void send(bspan data, std::shared_ptr<void> keep_alive = nullptr) { send_impl(data, std::move(keep_alive)); }

        template <oxenc::basic_char CharType>
        void send(std::span<const CharType> data, std::shared_ptr<void> keep_alive = nullptr)
        {
            send_impl(span_to_span<std::byte>(data), std::move(keep_alive));
        }

        template <oxenc::basic_char CharType>
        void send(std::basic_string_view<CharType> data, std::shared_ptr<void> keep_alive = nullptr)
        {
            send_impl(str_to_bspan(data), std::move(keep_alive));
        }

        template <oxenc::basic_char CharType>
        void send(std::basic_string<CharType>&& data)
        {
            auto keep_alive = std::make_shared<std::basic_string<CharType>>(std::move(data));
            std::basic_string_view<CharType> view{*keep_alive};
            send_impl(str_to_bspan(view), std::move(keep_alive));
        }

        template <oxenc::basic_char Char>
        void send(std::vector<Char>&& buf)
        {
            auto keep_alive = std::make_shared<std::vector<Char>>(std::move(buf));
            auto bsp = vec_to_span<std::byte>(*keep_alive);
            send_impl(bsp, std::move(keep_alive));
        }

      protected:
        friend class Connection;
        friend struct rotating_buffer;

        Connection* _conn;

        // This is the (single) send implementation that implementing classes must provide; other
        // calls to send are converted into calls to this.
        virtual void send_impl(bspan, std::shared_ptr<void> keep_alive) = 0;

        virtual std::vector<ngtcp2_vec> pending() = 0;
        virtual std::optional<prepared_datagram> pending_datagram(bool) = 0;
        virtual bool sent_fin() const = 0;
        virtual void set_fin(bool) = 0;
        virtual void wrote(size_t) = 0;

        // Does the actual implementation: these methods may only be called internally, from code
        // already inside the event loop thread.  (The public non-_impl versions of these methods
        // are simply wrappers that use call_get to invoke these _impl versions).
        virtual bool is_empty_impl() const = 0;
        virtual size_t unsent_impl() const = 0;
        virtual bool has_unsent_impl() const = 0;
        virtual bool is_closing_impl() const = 0;

        // Wraps an IOChannel (or derived type) accessor member function pointer in a call_get for
        // synchronous access that always returns by value (even if the member function returns by
        // reference).
        template <typename Class, typename T, typename Ret = std::remove_cvref_t<T>, typename EP = Endpoint>
            requires std::derived_from<Class, IOChannel>
        Ret call_get_accessor(T (Class::*getter)() const) const
        {
            return static_cast<EP&>(endpoint).call_get(
                    [this, &getter]() -> Ret { return (static_cast<const Class*>(this)->*getter)(); });
        }

        // Wraps a Connection accessor member function pointer in a call_get for synchronous access
        // that always returns by value (even if the member function returns by reference) through
        // the IOChannel's connection pointer.  Throws if the Connection doesn't exist anymore.
        template <typename T, typename Ret = std::remove_cvref_t<T>, typename EP = Endpoint>
        Ret call_get_accessor(T (Connection::*getter)() const) const
        {
            // This do-nothing static cast to force deferred instantiation until later on (when the
            // Endpoint class will be available).  Otherwise this won't compile because Endpoint
            // is only forward declared here.
            return static_cast<EP&>(endpoint).call_get([this, &getter]() -> Ret {
                if (!_conn)
                    throw std::runtime_error{"Connection has gone away"};
                return (_conn->*getter)();
            });
        }
    };

}  // namespace oxen::quic<|MERGE_RESOLUTION|>--- conflicted
+++ resolved
@@ -1,11 +1,6 @@
 #pragma once
 
-<<<<<<< HEAD
-#include <concepts>
-
 #include "address.hpp"
-=======
->>>>>>> ae9a5db9
 #include "connection_ids.hpp"
 #include "messages.hpp"
 #include "utils.hpp"
