--- conflicted
+++ resolved
@@ -1,10 +1,7 @@
 #pragma once
 
 #include "formattable.hpp"
-<<<<<<< HEAD
-=======
 #include "ip.hpp"
->>>>>>> f1ecdc73
 #include "utils.hpp"
 
 #if defined(__OpenBSD__) || defined(__DragonFly__)
