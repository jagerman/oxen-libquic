#pragma once

#include "formattable.hpp"
#include "ip.hpp"
#include "types.hpp"

#include <oxenc/endian.h>

#include <compare>

#if defined(__OpenBSD__) || defined(__DragonFly__)
// These systems are known to disallow dual stack binding, and so on such systems when
// invoked with an empty address we default to the IPv4 any address rather than the IPv6 any
// address as the IPv4 is very likely to be more usable.
//
// A libquic-using application that wants to support full dual stack on these OSes as well
// will need to modify how they use QUIC to maintain *two* endpoints: one bound to `[::]`
// and one bound to `0.0.0.0`.  (Using such an explicit address instead of a
// default-constructed or empty IP address will not be dual stack anywhere).  Alternatively an
// application can use this OXEN_LIBQUIC_ADDRESS_NO_DUAL_STACK definition to figure something out.
#define OXEN_LIBQUIC_ADDRESS_NO_DUAL_STACK
#endif

namespace oxen::quic
{
    inline constexpr std::array<uint8_t, 16> _ipv6_any_addr = {0};

    struct Address;

    inline namespace concepts
    {
        template <typename T>
        concept raw_sockaddr_type =
                std::same_as<T, sockaddr> || std::same_as<T, sockaddr_in> || std::same_as<T, sockaddr_in6>;

        template <typename T>
        concept quic_address_type = std::derived_from<T, Address>;
    }  // namespace concepts

    // Holds an address, with a ngtcp2_addr held for easier passing into ngtcp2 functions
    struct Address
    {
        friend class TestHelper;

      private:
        sockaddr_storage _sock_addr{};
        ngtcp2_addr _addr{reinterpret_cast<sockaddr*>(&_sock_addr), 0};

      protected:
        void _copy_internals(const Address& obj)
        {
            std::memmove(&_sock_addr, &obj._sock_addr, sizeof(_sock_addr));
            _addr.addrlen = obj._addr.addrlen;
            dual_stack = obj.dual_stack;
        }

      public:
        /// Default constructor or single-port constructor yields [::]:port (or [::]:0 if port
        /// omitted) on most platforms where dual-stack IPv6/IPv4 sockets are supported.  On OSes
        /// that do not allow dual-stack sockets (OpenBSD, DragonFlyBSD) the default for an empty IP
        /// address is instead the IPv4 any address (0.0.0.0).
        explicit Address(uint16_t port = 0) : Address{"", port} {}

        Address(const sockaddr* s, socklen_t n)
        {
            std::memmove(&_sock_addr, s, n);
            _addr.addrlen = n;
        }
        explicit Address(const sockaddr* s) :
                Address{s, static_cast<socklen_t>(s->sa_family == AF_INET ? sizeof(sockaddr_in) : sizeof(sockaddr_in6))}
        {}
        explicit Address(const sockaddr_in* s) : Address{reinterpret_cast<const sockaddr*>(s), sizeof(sockaddr_in)} {}
        explicit Address(const sockaddr_in6* s) : Address{reinterpret_cast<const sockaddr*>(s), sizeof(sockaddr_in6)} {}
        Address(const std::string& addr, uint16_t port);

        explicit Address(const ngtcp2_addr& addr);

        explicit Address(const ipv4& v4, uint16_t port = 0);

        explicit Address(const ipv6& v6, uint16_t port = 0);

        // Assignment from a sockaddr pointer; we copy the sockaddr's contents
        template <concepts::raw_sockaddr_type T>
        Address& operator=(const T* s)
        {
            _addr.addrlen = std::is_same_v<T, sockaddr>
                                  ? s->sa_family == AF_INET ? sizeof(sockaddr_in) : sizeof(sockaddr_in6)
                                  : sizeof(T);
            std::memmove(&_sock_addr, s, _addr.addrlen);
            return *this;
        }

        Address(const Address& obj) { _copy_internals(obj); }
        Address& operator=(const Address& obj)
        {
            _copy_internals(obj);
            return *this;
        }

        // If true and this Address is IPv6 then QUIC will set the IPV6_V6ONLY socket option when
        // binding the socket.  This will default to true *only* for default-constructed any
        // addresses; if an explicit address is given (including the `[::]` IPv6 any-address) then
        // this will remain false, and the socket will not be dual-stack unless this is manually
        // set to true before binding.  (Note that manually setting it to true on systems where the
        // socket option cannot be set will cause a failure during endpoint binding).
        bool dual_stack = false;

        void set_port(uint16_t port)
        {
            if (_sock_addr.ss_family == AF_INET6)
            {
                auto& sin6 = reinterpret_cast<sockaddr_in6&>(_sock_addr);
                sin6.sin6_port = oxenc::host_to_big(port);
            }
            else if (_sock_addr.ss_family == AF_INET)
            {
                auto& sin4 = reinterpret_cast<sockaddr_in&>(_sock_addr);
                sin4.sin_port = oxenc::host_to_big(port);
            }
            else
                throw std::invalid_argument{"Error: could not set port in unknown sock_addr"};
        }

        // Helpers for setting the IP (only, not the port!) from C networking code
        void set_addr(const struct in_addr* addr);
        void set_addr(const struct in6_addr* addr);

        // Converts an IPv4 address into an IPv4-mapped IPv6 address.  The address must already be
        // an IPv4 address (throws if not).
        void map_ipv4_as_ipv6();

        // Returns true if this address is an IPv4-mapped IPv6 address.
        bool is_ipv4_mapped_ipv6() const;

        // Undoes `map_ipv4_as_ipv6`, converting the address to an IPv4 address; the address must be
        // a IPv4-mapped IPv6 address (throws if not).
        void unmap_ipv4_from_ipv6();

        // Wrappers around map_.../unmap_... that return a mapped/unmapped copy.
        Address mapped_ipv4_as_ipv6() const
        {
            Address tmp{*this};
            tmp.map_ipv4_as_ipv6();
            return tmp;
        }
        Address unmapped_ipv4_from_ipv6() const
        {
            Address tmp{*this};
            tmp.unmap_ipv4_from_ipv6();
            return tmp;
        }

        bool is_set() const { return is_ipv4() || is_ipv6(); }

        /// Returns true if this is the "any" address ("::" for ipv6, "0.0.0.0" for IPv4)
        bool is_any_addr() const
        {
            return is_ipv4()
                         ? in4().sin_addr.s_addr == 0
                         : std::memcmp(in6().sin6_addr.s6_addr, _ipv6_any_addr.data(), sizeof(in6().sin6_addr.s6_addr)) == 0;
        }

        /// Returns true if this is the "any" port (port 0)
        bool is_any_port() const { return (is_ipv4() ? in4().sin_port : in6().sin6_port) == 0; }

        /// Returns true if this is an addressable address, i.e. not the "any" address or port
        bool is_addressable() const { return !is_any_addr() && !is_any_port(); }

        /// Returns true if this is an addressable, public IP and port (i.e. addressable and not in
        /// a private range).
        bool is_public() const;

        /// Returns true if this has an addressable public IP (but unlike `is_public()` this allows
        /// port to be set to the 0 "any port").
        bool is_public_ip() const;

        /// Returns true if this address is a loopback address (IPv4 127.0.0.0/8 or IPv6 ::1)
        bool is_loopback() const;

        inline bool is_ipv4() const
        {
            return _addr.addrlen == sizeof(sockaddr_in) &&
                   reinterpret_cast<const sockaddr_in&>(_sock_addr).sin_family == AF_INET;
        }

        inline bool is_ipv6() const
        {
            return _addr.addrlen == sizeof(sockaddr_in6) &&
                   reinterpret_cast<const sockaddr_in6&>(_sock_addr).sin6_family == AF_INET6;
        }

        ipv4 to_ipv4() const;

        ipv6 to_ipv6() const;

        // Accesses the sockaddr_in for this address.  Precondition: `is_ipv4()`
        inline const sockaddr_in& in4() const
        {
            assert(is_ipv4());
            return reinterpret_cast<const sockaddr_in&>(_sock_addr);
        }

        // Accesses the sockaddr_in6 for this address.  Precondition: `is_ipv6()`
        inline const sockaddr_in6& in6() const
        {
            assert(is_ipv6());
            return reinterpret_cast<const sockaddr_in6&>(_sock_addr);
        }

        inline uint16_t port() const
        {
            assert(is_ipv4() || is_ipv6());

            return oxenc::big_to_host(
                    is_ipv4() ? reinterpret_cast<const sockaddr_in&>(_sock_addr).sin_port
                              : reinterpret_cast<const sockaddr_in6&>(_sock_addr).sin6_port);
        }

        // template code to implicitly convert to sockaddr*, sockaddr_in*, sockaddr_in6* so that
        // this can be passed into C functions taking such a pointer (for the first you also want
        // `socklen()`).
        //
        // Because this is a deducated templated type, dangerous implicit conversions from the
        // pointer to other things (like bool) won't occur.
        //
        // If the given pointer is mutated you *must* call update_socklen() afterwards.
        template <concepts::raw_sockaddr_type T>
        operator T*()
        {
            return reinterpret_cast<T*>(&_sock_addr);
        }
        template <concepts::raw_sockaddr_type T>
        operator const T*() const
        {
            return reinterpret_cast<const T*>(&_sock_addr);
        }

        // Conversion to a const ngtcp2_addr reference and pointer.  We don't provide non-const
        // access because this points at our internal data.
        operator const ngtcp2_addr&() const { return _addr; }
        template <typename T>
            requires std::same_as<T, ngtcp2_addr>
        operator const T*() const
        {
            return &_addr;
        }

        auto operator<=>(const Address& other) const
        {
            if (is_ipv4() && other.is_ipv4())
            {
                auto& a = in4();
                auto& b = other.in4();
                if (auto r = memcmp(&a.sin_addr.s_addr, &b.sin_addr.s_addr, sizeof(a.sin_addr.s_addr)); r != 0)
                    return r <=> 0;
                return oxenc::big_to_host(a.sin_port) <=> oxenc::big_to_host(b.sin_port);
            }

            if (is_ipv6() && other.is_ipv6())
            {
                auto& a = in6();
                auto& b = other.in6();
                if (auto r = memcmp(a.sin6_addr.s6_addr, b.sin6_addr.s6_addr, sizeof(a.sin6_addr.s6_addr)); r != 0)
                    return r <=> 0;
                return oxenc::big_to_host(a.sin6_port) <=> oxenc::big_to_host(b.sin6_port);
            }
            return is_ipv6() <=> other.is_ipv6();
        }

        bool operator==(const Address& other) const { return (*this <=> other) == 0; }

        // Returns the size of the sockaddr
        socklen_t socklen() const { return _addr.addrlen; }

        // Returns a pointer to the sockaddr size; typically you want this when updating the address
        // via a function like `getsockname`.
        socklen_t* socklen_ptr() { return &_addr.addrlen; }

        // Updates the socklen of the sockaddr; this must be called if directly modifying the
        // address via one of the sockaddr* pointer operators.  (It is not needed when assigning a
        // sockaddr pointer).
        void update_socklen(socklen_t len) { _addr.addrlen = len; }

        std::string host() const;

        // Convenience method for debugging, etc.  This is usually called implicitly by passing the
        // Address to fmt to format it.
        std::string to_string() const;
        constexpr static bool to_string_formattable = true;
    };

    struct RemoteAddress : public Address
    {
      private:
        std::vector<unsigned char> _remote_pubkey;

      public:
        RemoteAddress() = delete;

        template <typename... Opt>
        RemoteAddress(std::string_view remote_pk, Opt&&... opts) :
                Address{std::forward<Opt>(opts)...}, _remote_pubkey(remote_pk.size())
        {
            std::memcpy(_remote_pubkey.data(), remote_pk.data(), remote_pk.size());
        }

        template <typename... Opt>
        RemoteAddress(uspan remote_pk, Opt&&... opts) : Address{std::forward<Opt>(opts)...}
        {
            _remote_pubkey.assign(remote_pk.data(), remote_pk.data() + remote_pk.size());
        }

        uspan view_remote_key() const { return _remote_pubkey; }
        const std::vector<unsigned char>& get_remote_key() const& { return _remote_pubkey; }
        std::vector<unsigned char>&& get_remote_key() && { return std::move(_remote_pubkey); }

<<<<<<< HEAD
        RemoteAddress(const RemoteAddress& obj) = default;
        RemoteAddress& operator=(const RemoteAddress& obj) = default;
        RemoteAddress(RemoteAddress&& other) = default;
        RemoteAddress& operator=(RemoteAddress&& other) = default;

        auto operator<=>(const RemoteAddress& other) const
        {
            auto ret = remote_pubkey <=> other.remote_pubkey;
            if (ret == 0)
                ret = Address::operator<=>(other);
            return ret;
=======
        RemoteAddress(const RemoteAddress& obj) : Address{obj}, _remote_pubkey{obj._remote_pubkey} {}
        RemoteAddress& operator=(const RemoteAddress& obj)
        {
            _remote_pubkey = obj._remote_pubkey;
            Address::operator=(obj);
            _copy_internals(obj);
            return *this;
>>>>>>> ae9a5db9
        }
        auto operator==(const RemoteAddress& other) const { return (*this <=> other) == 0; }
    };

    // Wrapper for ngtcp2_path with remote/local components. Implicitly convertible
    // to ngtcp2_path*
    struct Path
    {
        friend class TestHelper;
        friend class Connection;

      public:
        Address local;
        Address remote;

      private:
        ngtcp2_path _path{local, remote, nullptr};

        void set_new_remote(const ngtcp2_addr& new_remote);

      public:
        Path() = default;
        Path(const Address& l, const Address& r) : local{l}, remote{r} {}
        Path(const Path& p) : Path{p.local, p.remote} {}

        Path& operator=(const Path& p)
        {
            local = p.local;
            remote = p.remote;
            _path.local = local;
            _path.remote = remote;
            return *this;
        }

        bool operator==(const Path& other) const { return std::tie(local, remote) == std::tie(other.local, other.remote); }

        // template code to pass Path as ngtcp2_path into ngtcp2 functions
        template <typename T>
            requires std::same_as<T, ngtcp2_path>
        operator T*()
        {
            return &_path;
        }
        template <typename T>
            requires std::same_as<T, ngtcp2_path>
        operator const T*() const
        {
            return &_path;
        }

        Path invert() const { return {remote, local}; }

        std::string to_string() const;
        constexpr static bool to_string_formattable = true;
    };
}  // namespace oxen::quic

namespace std
{
    template <>
    struct hash<oxen::quic::Address>
    {
        size_t operator()(const oxen::quic::Address& addr) const noexcept
        {
            std::string_view addr_data;
            uint16_t port;
            if (addr.is_ipv4())
            {
                auto& ip4 = addr.in4();
                addr_data = {reinterpret_cast<const char*>(&ip4.sin_addr.s_addr), sizeof(ip4.sin_addr.s_addr)};
                port = ip4.sin_port;
            }
            else
            {
                assert(addr.is_ipv6());
                auto& ip6 = addr.in6();
                addr_data = {reinterpret_cast<const char*>(ip6.sin6_addr.s6_addr), sizeof(ip6.sin6_addr.s6_addr)};
                port = ip6.sin6_port;
            }

            auto h = hash<string_view>{}(addr_data);
            h ^= hash<decltype(port)>{}(port) + oxen::quic::inverse_golden_ratio + (h << 6) + (h >> 2);
            return h;
        }
    };

    template <>
    struct hash<oxen::quic::RemoteAddress>
    {
        size_t operator()(const oxen::quic::RemoteAddress& addr) const noexcept
        {
            auto vrk = addr.view_remote_key();
            size_t h = hash<std::string_view>{}(std::string_view{reinterpret_cast<const char*>(vrk.data()), vrk.size()});
            h ^= hash<oxen::quic::Address>{}(addr) + oxen::quic::inverse_golden_ratio + (h << 6) + (h >> 2);
            return h;
        }
    };

    template <>
    struct hash<oxen::quic::Path>
    {
        size_t operator()(const oxen::quic::Path& addr) const noexcept
        {
            auto h = hash<oxen::quic::Address>{}(addr.local);
            h ^= hash<oxen::quic::Address>{}(addr.remote) + oxen::quic::inverse_golden_ratio + (h << 6) + (h >> 2);
            return h;
        }
    };
}  // namespace std<|MERGE_RESOLUTION|>--- conflicted
+++ resolved
@@ -314,7 +314,6 @@
         const std::vector<unsigned char>& get_remote_key() const& { return _remote_pubkey; }
         std::vector<unsigned char>&& get_remote_key() && { return std::move(_remote_pubkey); }
 
-<<<<<<< HEAD
         RemoteAddress(const RemoteAddress& obj) = default;
         RemoteAddress& operator=(const RemoteAddress& obj) = default;
         RemoteAddress(RemoteAddress&& other) = default;
@@ -322,19 +321,10 @@
 
         auto operator<=>(const RemoteAddress& other) const
         {
-            auto ret = remote_pubkey <=> other.remote_pubkey;
+            auto ret = _remote_pubkey <=> other._remote_pubkey;
             if (ret == 0)
                 ret = Address::operator<=>(other);
             return ret;
-=======
-        RemoteAddress(const RemoteAddress& obj) : Address{obj}, _remote_pubkey{obj._remote_pubkey} {}
-        RemoteAddress& operator=(const RemoteAddress& obj)
-        {
-            _remote_pubkey = obj._remote_pubkey;
-            Address::operator=(obj);
-            _copy_internals(obj);
-            return *this;
->>>>>>> ae9a5db9
         }
         auto operator==(const RemoteAddress& other) const { return (*this <=> other) == 0; }
     };
