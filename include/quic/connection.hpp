--- conflicted
+++ resolved
@@ -34,11 +34,7 @@
 
         int init(ngtcp2_settings& settings, ngtcp2_transport_params& params, ngtcp2_callbacks& callbacks);
 
-<<<<<<< HEAD
-        std::array<std::byte, NGTCP2_MAX_PMTUD_UDP_PAYLOAD_SIZE> send_buffer{};
-=======
         send_buffer_t send_buffer{};
->>>>>>> cfd57dfb
         size_t send_buffer_size = 0;
         size_t n_packets = 0;
         ngtcp2_pkt_info pkt_info{};
