--- conflicted
+++ resolved
@@ -25,18 +25,17 @@
     extern "C" int cert_verify_callback_gnutls(gnutls_session_t session)
     {
         log::debug(log_cat, "{} called", __PRETTY_FUNCTION__);
-        auto* conn = get_connection_from_gnutls(session);
-
-        GNUTLSSession* tls_session = dynamic_cast<GNUTLSSession*>(conn->get_session());
-        assert(tls_session);
-
-        bool success = false;
-        auto local_name = (conn->is_outbound()) ? "CLIENT" : "SERVER";
+        auto& conn = GNUTLSSession::conn_from(session);
+
+        GNUTLSSession& tls_session = GNUTLSSession::from(conn);
+
+        auto local_name = (conn.is_outbound()) ? "CLIENT" : "SERVER";
 
         //  true: Peer provided a valid cert; connection is accepted and marked validated
         //  false: Peer either provided an invalid cert or no cert; connection is rejected
-        if (success = tls_session->validate_remote_key(); success)
-            conn->set_validated();
+        bool success = tls_session.validate_remote_key();
+        if (success)
+            conn.set_validated();
 
         auto err = "Quic {} was {}able to validate peer certificate; {} connection!"_format(
                 local_name, success ? "" : "un", success ? "accepting" : "rejecting");
@@ -147,8 +146,7 @@
     }
 
     std::unique_ptr<TLSSession> GNUTLSCreds::make_session(
-<<<<<<< HEAD
-            Connection& c, const IOContext& ctx, const std::vector<ustring>& alpns, std::optional<ustring_view> expected_key)
+            Connection& c, const IOContext& ctx, std::span<const std::string> alpns, std::optional<std::span<const unsigned char>> expected_key)
     {
         std::optional<gtls_key> exp_key;
         if (expected_key)
@@ -157,9 +155,6 @@
     }
 
     int anti_replay_store(void* creds_ptr, time_t exp_time, const gnutls_datum_t* key, const gnutls_datum_t* data)
-=======
-            Connection& c, const std::shared_ptr<IOContext>& ctx, const std::vector<std::vector<unsigned char>>& alpns)
->>>>>>> ae9a5db9
     {
         assert(creds_ptr);
         auto& creds = *static_cast<GNUTLSCreds*>(creds_ptr);
