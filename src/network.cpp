--- conflicted
+++ resolved
@@ -9,10 +9,6 @@
 #include "connection.hpp"
 #include "endpoint.hpp"
 #include "internal.hpp"
-<<<<<<< HEAD
-#include "utils.hpp"
-=======
->>>>>>> f1ecdc73
 
 namespace oxen::quic
 {
@@ -53,50 +49,5 @@
         });
 
         ft.get();
-<<<<<<< HEAD
-
-        if (loop_thread)
-            event_base_loopexit(ev_loop.get(), nullptr);
     }
-
-    bool Network::in_event_loop() const
-    {
-        return std::this_thread::get_id() == loop_thread_id;
-    }
-
-    void Network::call_soon(std::function<void(void)> f)
-    {
-        log::trace(log_cat, "Event loop queueing job");
-        {
-            std::lock_guard lock{job_queue_mutex};
-            job_queue.emplace(std::move(f));
-            log::trace(log_cat, "Event loop now has {} jobs queued", job_queue.size());
-        }
-        event_active(job_waker.get(), 0, 0);
-    }
-
-    void Network::process_job_queue()
-    {
-        log::trace(log_cat, "Event loop processing job queue");
-        assert(in_event_loop());
-
-        decltype(job_queue) swapped_queue;
-
-        {
-            std::lock_guard<std::mutex> lock{job_queue_mutex};
-            job_queue.swap(swapped_queue);
-        }
-
-        while (not swapped_queue.empty())
-        {
-            auto job = std::move(swapped_queue.front());
-            swapped_queue.pop();
-            log::trace(log_cat, "Event loop invoking queued job");
-            job();
-        }
-    }
-
-=======
-    }
->>>>>>> f1ecdc73
 }  // namespace oxen::quic