#include "utils.hpp"

#include <oxenc/endian.h>

#include <atomic>
#include <chrono>
#include <stdexcept>
#include <string>

#include "connection.hpp"
#include "internal.hpp"
<<<<<<< HEAD
=======

#ifdef _WIN32
#include <windows.h>
#endif
>>>>>>> f1ecdc73

namespace oxen::quic
{
    void logger_config(std::string out, log::Type type, log::Level reset)
    {
        static std::atomic<bool> run_once{false};

        if (not run_once.exchange(true))
        {
            oxen::log::add_sink(type, out);
            oxen::log::reset_level(reset);
        }
    }

    std::chrono::steady_clock::time_point get_time()
    {
        return std::chrono::steady_clock::now();
    }
    std::chrono::nanoseconds get_timestamp()
    {
        return std::chrono::steady_clock::now().time_since_epoch();
    }

    std::string str_tolower(std::string s)
    {
        std::transform(s.begin(), s.end(), s.begin(), [](unsigned char c) { return std::tolower(c); });
        return s;
    }

    void event_deleter::operator()(::event* e) const
    {
        if (e)
            ::event_free(e);
    }

<<<<<<< HEAD
=======
    std::pair<std::string, uint16_t> parse_addr(std::string_view addr, std::optional<uint16_t> default_port)
    {
        std::pair<std::string, uint16_t> result;
        if (auto p = addr.find_last_not_of("0123456789");
            p != std::string_view::npos && p + 2 <= addr.size() && addr[p] == ':')
        {
            if (!parse_int(addr.substr(p + 1), result.second))
                throw std::invalid_argument{"Invalid address: could not parse port"};
            addr.remove_suffix(addr.size() - p);
        }
        else if (default_port)
        {
            result.second = *default_port;
        }
        else
        {
            throw std::invalid_argument{"Invalid address: no port was specified and there is no default"};
        }

        bool had_sq_brackets = false;
        if (!addr.empty() && addr.front() == '[' && addr.back() == ']')
        {
            addr.remove_prefix(1);
            addr.remove_suffix(1);
            had_sq_brackets = true;
        }

        if (auto p = addr.find_first_not_of("0123456789."); p != std::string_view::npos)
        {
            if (auto q = addr.find_first_not_of("0123456789abcdef:."); q != std::string_view::npos)
                throw std::invalid_argument{"Invalid address: does not look like IPv4 or IPv6!"};
            else if (!had_sq_brackets)
                throw std::invalid_argument{"Invalid address: IPv6 addresses require [...] square brackets"};
        }

        if (addr.empty())
            addr = "::";

        result.first = addr;
        return result;
    }

#ifdef _WIN32
    static bool running_under_wine_impl()
    {
        auto ntdll = GetModuleHandle("ntdll.dll");
        return ntdll && GetProcAddress(ntdll, "wine_get_version");
    }
    const bool EMULATING_HELL = running_under_wine_impl();
#endif

>>>>>>> f1ecdc73
}  // namespace oxen::quic<|MERGE_RESOLUTION|>--- conflicted
+++ resolved
@@ -9,13 +9,10 @@
 
 #include "connection.hpp"
 #include "internal.hpp"
-<<<<<<< HEAD
-=======
 
 #ifdef _WIN32
 #include <windows.h>
 #endif
->>>>>>> f1ecdc73
 
 namespace oxen::quic
 {
@@ -51,8 +48,6 @@
             ::event_free(e);
     }
 
-<<<<<<< HEAD
-=======
     std::pair<std::string, uint16_t> parse_addr(std::string_view addr, std::optional<uint16_t> default_port)
     {
         std::pair<std::string, uint16_t> result;
@@ -104,5 +99,4 @@
     const bool EMULATING_HELL = running_under_wine_impl();
 #endif
 
->>>>>>> f1ecdc73
 }  // namespace oxen::quic