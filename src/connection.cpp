--- conflicted
+++ resolved
@@ -473,21 +473,7 @@
                     return -1;
                 }
             }
-<<<<<<< HEAD
             _early_data = false;
-=======
-
-            std::vector<unsigned char> data;
-            data.resize(256);
-
-            if (auto len = ngtcp2_conn_encode_0rtt_transport_params(conn.get(), data.data(), data.size()); len > 0)
-            {
-                _endpoint.store_0rtt_transport_params(_path.remote, std::move(data));
-                log::debug(log_cat, "Client successfully encoded and stored 0rtt transport params");
-            }
-            else
-                log::warning(log_cat, "Client could not encode 0-RTT transport parameters: {}", ngtcp2_strerror(len));
->>>>>>> ae9a5db9
         }
 
         return 0;
@@ -546,16 +532,11 @@
     {
         _is_validated = true;
 
-<<<<<<< HEAD
         if (is_inbound())
-            remote_pubkey = dynamic_cast<GNUTLSSession*>(get_session())->remote_key();
-=======
-        if (is_inbound() and not context->disable_key_verification)
-        {
-            auto key = detail::get_session(this)->remote_key();
+        {
+            auto key = get_session()->remote_key();
             remote_pubkey.assign(key.begin(), key.end());
         }
->>>>>>> ae9a5db9
     }
 
     int Connection::last_cleared() const
@@ -588,21 +569,17 @@
         _associated_cids.erase(cid);
     }
 
-<<<<<<< HEAD
     void Connection::store_associated_reset(const hashed_reset_token& htoken)
-=======
+    {
+        _associated_resets.insert(htoken);
+    }
+
+    void Connection::delete_associated_reset(const hashed_reset_token& htoken)
+    {
+        _associated_resets.erase(htoken);
+    }
+
     uspan Connection::remote_key() const
->>>>>>> ae9a5db9
-    {
-        _associated_resets.insert(htoken);
-    }
-
-    void Connection::delete_associated_reset(const hashed_reset_token& htoken)
-    {
-        _associated_resets.erase(htoken);
-    }
-
-    ustring_view Connection::remote_key() const
     {
         return remote_pubkey;
     }
@@ -1499,14 +1476,10 @@
     {
         log::trace(log_cat, "Connection (CID: {}) received datagram: {}", _source_cid, buffer_printer{data});
 
-<<<<<<< HEAD
         if (!datagrams)
             log::warning(log_cat, "Received a datagram but this connection was not configured with datagram support");
 
-        std::optional<bstring> maybe_data;
-=======
         std::optional<std::vector<std::byte>> maybe_data;
->>>>>>> ae9a5db9
 
         if (_packet_splitting)
         {
@@ -1581,7 +1554,7 @@
         return 0;
     }
 
-    uspan Connection::selected_alpn() const
+    std::string_view Connection::selected_alpn() const
     {
         return _endpoint.call_get([this]() { return get_session()->selected_alpn(); });
     }
@@ -1728,7 +1701,7 @@
             const quic_cid& dcid,
             const Path& path,
             std::shared_ptr<IOContext> ctx,
-            const std::vector<std::vector<unsigned char>>& alpns,
+            std::span<const std::string> alpns,
             std::chrono::nanoseconds default_handshake_timeout,
             std::optional<std::vector<unsigned char>> remote_pk,
             ngtcp2_pkt_hd* hdr,
@@ -1779,17 +1752,17 @@
 
         // Clients should be the ones providing a remote pubkey here. This way we can emplace it into
         // the gnutlssession object to be verified. Servers should be verifying via callback
-        std::optional<ustring_view> expected_pubkey;
+        std::optional<std::span<const unsigned char>> expected_pubkey;
         if (is_outbound())
         {
             if (!remote_pk.has_value())
                 throw std::logic_error{"No remote pubkey provided for outbound connection key verification"};
-            remote_pubkey = *remote_pk;
+            remote_pubkey = std::move(*remote_pk);
             expected_pubkey.emplace(remote_pubkey);
             log::debug(
                     log_cat,
                     "Outbound connection configured for key verification, expecting pubkey {}",
-                    oxenc::to_hex(*remote_pk));
+                    oxenc::to_hex(remote_pubkey.begin(), remote_pubkey.end()));
         }
         else if (remote_pk.has_value())
         {
@@ -1948,7 +1921,7 @@
             const quic_cid& dcid,
             const Path& path,
             std::shared_ptr<IOContext> ctx,
-            const std::vector<std::vector<unsigned char>>& alpns,
+            std::span<const std::string> alpns,
             std::chrono::nanoseconds default_handshake_timeout,
             std::optional<std::vector<unsigned char>> remote_pk,
             ngtcp2_pkt_hd* hdr,
